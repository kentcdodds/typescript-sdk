--- conflicted
+++ resolved
@@ -461,7 +461,6 @@
               return;
             }
 
-<<<<<<< HEAD
             res.writeHead(200, {
               "Content-Type": "text/event-stream",
               "Cache-Control": "no-cache, no-transform",
@@ -469,15 +468,6 @@
             });
             res.write("event: endpoint\n");
             res.write(`data: ${resourceBaseUrl.href}\n\n`);
-=======
-          res.writeHead(200, {
-            "Content-Type": "text/event-stream",
-            "Cache-Control": "no-cache, no-transform",
-            Connection: "keep-alive",
-          });
-          res.write("event: endpoint\n");
-          res.write(`data: ${baseUrl.href}\n\n`);
->>>>>>> 69f8ee48
             break;
 
           case "POST":
@@ -628,7 +618,6 @@
             return;
           }
 
-<<<<<<< HEAD
         if (auth === "Bearer new-token") {
           res.writeHead(200, {
             "Content-Type": "text/event-stream",
@@ -640,19 +629,6 @@
           connectionAttempts++;
           return;
         }
-=======
-          if (auth === "Bearer new-token") {
-            res.writeHead(200, {
-              "Content-Type": "text/event-stream",
-              "Cache-Control": "no-cache, no-transform",
-              Connection: "keep-alive",
-            });
-            res.write("event: endpoint\n");
-            res.write(`data: ${baseUrl.href}\n\n`);
-            connectionAttempts++;
-            return;
-          }
->>>>>>> 69f8ee48
 
           res.writeHead(401).end();
       });
@@ -763,7 +739,6 @@
               return;
             }
 
-<<<<<<< HEAD
             res.writeHead(200, {
               "Content-Type": "text/event-stream",
               "Cache-Control": "no-cache, no-transform",
@@ -771,15 +746,6 @@
             });
             res.write("event: endpoint\n");
             res.write(`data: ${resourceBaseUrl.href}\n\n`);
-=======
-          res.writeHead(200, {
-            "Content-Type": "text/event-stream",
-            "Cache-Control": "no-cache, no-transform",
-            Connection: "keep-alive",
-          });
-          res.write("event: endpoint\n");
-          res.write(`data: ${baseUrl.href}\n\n`);
->>>>>>> 69f8ee48
             break;
 
           case "POST": {
