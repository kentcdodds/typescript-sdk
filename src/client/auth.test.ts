import {
  discoverOAuthMetadata,
  startAuthorization,
  exchangeAuthorization,
  refreshAuthorization,
  registerClient,
  discoverOAuthProtectedResourceMetadata,
  extractResourceMetadataUrl,
<<<<<<< HEAD
=======
  auth,
  type OAuthClientProvider,
>>>>>>> 421959e2
} from "./auth.js";

// Mock fetch globally
const mockFetch = jest.fn();
global.fetch = mockFetch;

describe("OAuth Authorization", () => {
  beforeEach(() => {
    mockFetch.mockReset();
  });

  describe("extractResourceMetadataUrl", () => {
    it("returns resource metadata url when present", async () => {
      const resourceUrl = "https://resource.example.com/.well-known/oauth-protected-resource"
      const mockResponse = {
        headers: {
          get: jest.fn((name) => name === "WWW-Authenticate" ? `Bearer realm="mcp", resource_metadata="${resourceUrl}"` : null),
        }
      } as unknown as Response

      expect(extractResourceMetadataUrl(mockResponse)).toEqual(new URL(resourceUrl));
    });

    it("returns undefined if not bearer", async () => {
      const resourceUrl = "https://resource.example.com/.well-known/oauth-protected-resource"
      const mockResponse = {
        headers: {
          get: jest.fn((name) => name === "WWW-Authenticate" ? `Basic realm="mcp", resource_metadata="${resourceUrl}"` : null),
        }
      } as unknown as Response

      expect(extractResourceMetadataUrl(mockResponse)).toBeUndefined();
    });

    it("returns undefined if resource_metadata not present", async () => {
      const mockResponse = {
        headers: {
          get: jest.fn((name) => name === "WWW-Authenticate" ? `Basic realm="mcp"` : null),
        }
      } as unknown as Response

      expect(extractResourceMetadataUrl(mockResponse)).toBeUndefined();
    });

    it("returns undefined on invalid url", async () => {
      const resourceUrl = "invalid-url"
      const mockResponse = {
        headers: {
          get: jest.fn((name) => name === "WWW-Authenticate" ? `Basic realm="mcp", resource_metadata="${resourceUrl}"` : null),
        }
      } as unknown as Response

      expect(extractResourceMetadataUrl(mockResponse)).toBeUndefined();
    });
  });

  describe("discoverOAuthProtectedResourceMetadata", () => {
    const validMetadata = {
      resource: "https://resource.example.com",
      authorization_servers: ["https://auth.example.com"],
    };

    it("returns metadata when discovery succeeds", async () => {
      mockFetch.mockResolvedValueOnce({
        ok: true,
        status: 200,
        json: async () => validMetadata,
      });

      const metadata = await discoverOAuthProtectedResourceMetadata("https://resource.example.com");
      expect(metadata).toEqual(validMetadata);
      const calls = mockFetch.mock.calls;
      expect(calls.length).toBe(1);
<<<<<<< HEAD
      const [url, options] = calls[0];
      expect(url.toString()).toBe("https://resource.example.com/.well-known/oauth-protected-resource");
      expect(options.headers).toEqual({
        "MCP-Protocol-Version": "2024-11-05"
      });
=======
      const [url] = calls[0];
      expect(url.toString()).toBe("https://resource.example.com/.well-known/oauth-protected-resource");
>>>>>>> 421959e2
    });

    it("returns metadata when first fetch fails but second without MCP header succeeds", async () => {
      // Set up a counter to control behavior
      let callCount = 0;

      // Mock implementation that changes behavior based on call count
      mockFetch.mockImplementation((_url, _options) => {
        callCount++;

        if (callCount === 1) {
          // First call with MCP header - fail with TypeError (simulating CORS error)
          // We need to use TypeError specifically because that's what the implementation checks for
          return Promise.reject(new TypeError("Network error"));
        } else {
          // Second call without header - succeed
          return Promise.resolve({
            ok: true,
            status: 200,
            json: async () => validMetadata
          });
        }
      });

      // Should succeed with the second call
      const metadata = await discoverOAuthProtectedResourceMetadata("https://resource.example.com");
      expect(metadata).toEqual(validMetadata);

      // Verify both calls were made
      expect(mockFetch).toHaveBeenCalledTimes(2);

      // Verify first call had MCP header
      expect(mockFetch.mock.calls[0][1]?.headers).toHaveProperty("MCP-Protocol-Version");
    });

    it("throws an error when all fetch attempts fail", async () => {
      // Set up a counter to control behavior
      let callCount = 0;

      // Mock implementation that changes behavior based on call count
      mockFetch.mockImplementation((_url, _options) => {
        callCount++;

        if (callCount === 1) {
          // First call - fail with TypeError
          return Promise.reject(new TypeError("First failure"));
        } else {
          // Second call - fail with different error
          return Promise.reject(new Error("Second failure"));
        }
      });

      // Should fail with the second error
      await expect(discoverOAuthProtectedResourceMetadata("https://resource.example.com"))
        .rejects.toThrow("Second failure");

      // Verify both calls were made
      expect(mockFetch).toHaveBeenCalledTimes(2);
    });

    it("throws on 404 errors", async () => {
      mockFetch.mockResolvedValueOnce({
        ok: false,
        status: 404,
      });

      await expect(discoverOAuthProtectedResourceMetadata("https://resource.example.com"))
        .rejects.toThrow("Resource server does not implement OAuth 2.0 Protected Resource Metadata.");
    });

    it("throws on non-404 errors", async () => {
      mockFetch.mockResolvedValueOnce({
        ok: false,
        status: 500,
      });

      await expect(discoverOAuthProtectedResourceMetadata("https://resource.example.com"))
        .rejects.toThrow("HTTP 500");
    });

    it("validates metadata schema", async () => {
      mockFetch.mockResolvedValueOnce({
        ok: true,
        status: 200,
        json: async () => ({
          // Missing required fields
          scopes_supported: ["email", "mcp"],
        }),
      });

      await expect(discoverOAuthProtectedResourceMetadata("https://resource.example.com"))
        .rejects.toThrow();
    });
  });

  describe("discoverOAuthMetadata", () => {
    const validMetadata = {
      issuer: "https://auth.example.com",
      authorization_endpoint: "https://auth.example.com/authorize",
      token_endpoint: "https://auth.example.com/token",
      registration_endpoint: "https://auth.example.com/register",
      response_types_supported: ["code"],
      code_challenge_methods_supported: ["S256"],
    };

    it("returns metadata when discovery succeeds", async () => {
      mockFetch.mockResolvedValueOnce({
        ok: true,
        status: 200,
        json: async () => validMetadata,
      });

      const metadata = await discoverOAuthMetadata("https://auth.example.com");
      expect(metadata).toEqual(validMetadata);
      const calls = mockFetch.mock.calls;
      expect(calls.length).toBe(1);
      const [url, options] = calls[0];
      expect(url.toString()).toBe("https://auth.example.com/.well-known/oauth-authorization-server");
      expect(options.headers).toEqual({
        "MCP-Protocol-Version": "2025-03-26"
      });
    });

    it("returns metadata when first fetch fails but second without MCP header succeeds", async () => {
      // Set up a counter to control behavior
      let callCount = 0;

      // Mock implementation that changes behavior based on call count
      mockFetch.mockImplementation((_url, _options) => {
        callCount++;

        if (callCount === 1) {
          // First call with MCP header - fail with TypeError (simulating CORS error)
          // We need to use TypeError specifically because that's what the implementation checks for
          return Promise.reject(new TypeError("Network error"));
        } else {
          // Second call without header - succeed
          return Promise.resolve({
            ok: true,
            status: 200,
            json: async () => validMetadata
          });
        }
      });

      // Should succeed with the second call
      const metadata = await discoverOAuthMetadata("https://auth.example.com");
      expect(metadata).toEqual(validMetadata);

      // Verify both calls were made
      expect(mockFetch).toHaveBeenCalledTimes(2);

      // Verify first call had MCP header
      expect(mockFetch.mock.calls[0][1]?.headers).toHaveProperty("MCP-Protocol-Version");
    });

    it("throws an error when all fetch attempts fail", async () => {
      // Set up a counter to control behavior
      let callCount = 0;

      // Mock implementation that changes behavior based on call count
      mockFetch.mockImplementation((_url, _options) => {
        callCount++;

        if (callCount === 1) {
          // First call - fail with TypeError
          return Promise.reject(new TypeError("First failure"));
        } else {
          // Second call - fail with different error
          return Promise.reject(new Error("Second failure"));
        }
      });

      // Should fail with the second error
      await expect(discoverOAuthMetadata("https://auth.example.com"))
        .rejects.toThrow("Second failure");

      // Verify both calls were made
      expect(mockFetch).toHaveBeenCalledTimes(2);
    });

    it("returns undefined when discovery endpoint returns 404", async () => {
      mockFetch.mockResolvedValueOnce({
        ok: false,
        status: 404,
      });

      const metadata = await discoverOAuthMetadata("https://auth.example.com");
      expect(metadata).toBeUndefined();
    });

    it("throws on non-404 errors", async () => {
      mockFetch.mockResolvedValueOnce({
        ok: false,
        status: 500,
      });

      await expect(
        discoverOAuthMetadata("https://auth.example.com")
      ).rejects.toThrow("HTTP 500");
    });

    it("validates metadata schema", async () => {
      mockFetch.mockResolvedValueOnce({
        ok: true,
        status: 200,
        json: async () => ({
          // Missing required fields
          issuer: "https://auth.example.com",
        }),
      });

      await expect(
        discoverOAuthMetadata("https://auth.example.com")
      ).rejects.toThrow();
    });
  });

  describe("startAuthorization", () => {
    const validMetadata = {
      issuer: "https://auth.example.com",
      authorization_endpoint: "https://auth.example.com/auth",
      token_endpoint: "https://auth.example.com/tkn",
      response_types_supported: ["code"],
      code_challenge_methods_supported: ["S256"],
    };

    const validClientInfo = {
      client_id: "client123",
      client_secret: "secret123",
      redirect_uris: ["http://localhost:3000/callback"],
      client_name: "Test Client",
    };

    it("generates authorization URL with PKCE challenge", async () => {
      const { authorizationUrl, codeVerifier } = await startAuthorization(
        "https://auth.example.com",
        {
<<<<<<< HEAD
          resource: "https://resource.example.com",
=======
>>>>>>> 421959e2
          metadata: undefined,
          clientInformation: validClientInfo,
          redirectUrl: "http://localhost:3000/callback",
        }
      );

      expect(authorizationUrl.toString()).toMatch(
        /^https:\/\/auth\.example\.com\/authorize\?/
      );
      expect(authorizationUrl.searchParams.get("resource")).toBe("https://resource.example.com");
      expect(authorizationUrl.searchParams.get("response_type")).toBe("code");
      expect(authorizationUrl.searchParams.get("code_challenge")).toBe("test_challenge");
      expect(authorizationUrl.searchParams.get("code_challenge_method")).toBe(
        "S256"
      );
      expect(authorizationUrl.searchParams.get("redirect_uri")).toBe(
        "http://localhost:3000/callback"
      );
      expect(codeVerifier).toBe("test_verifier");
    });

    it("includes scope parameter when provided", async () => {
      const { authorizationUrl } = await startAuthorization(
        "https://auth.example.com",
        {
          clientInformation: validClientInfo,
          redirectUrl: "http://localhost:3000/callback",
          scope: "read write profile",
        }
      );

      expect(authorizationUrl.searchParams.get("scope")).toBe("read write profile");
    });

    it("excludes scope parameter when not provided", async () => {
      const { authorizationUrl } = await startAuthorization(
        "https://auth.example.com",
        {
          clientInformation: validClientInfo,
          redirectUrl: "http://localhost:3000/callback",
        }
      );

      expect(authorizationUrl.searchParams.has("scope")).toBe(false);
    });

    it("uses metadata authorization_endpoint when provided", async () => {
      const { authorizationUrl } = await startAuthorization(
        "https://auth.example.com",
        {
          resource: "https://resource.example.com",
          metadata: validMetadata,
          clientInformation: validClientInfo,
          redirectUrl: "http://localhost:3000/callback",
        }
      );

      expect(authorizationUrl.toString()).toMatch(
        /^https:\/\/auth\.example\.com\/auth\?/
      );
    });

    it("validates response type support", async () => {
      const metadata = {
        ...validMetadata,
        response_types_supported: ["token"], // Does not support 'code'
      };

      await expect(
        startAuthorization("https://auth.example.com", {
          resource: "https://resource.example.com",
          metadata,
          clientInformation: validClientInfo,
          redirectUrl: "http://localhost:3000/callback",
        })
      ).rejects.toThrow(/does not support response type/);
    });

    it("validates PKCE support", async () => {
      const metadata = {
        ...validMetadata,
        response_types_supported: ["code"],
        code_challenge_methods_supported: ["plain"], // Does not support 'S256'
      };

      await expect(
        startAuthorization("https://auth.example.com", {
          resource: "https://resource.example.com",
          metadata,
          clientInformation: validClientInfo,
          redirectUrl: "http://localhost:3000/callback",
        })
      ).rejects.toThrow(/does not support code challenge method/);
    });
  });

  describe("exchangeAuthorization", () => {
    const validTokens = {
      access_token: "access123",
      token_type: "Bearer",
      expires_in: 3600,
      refresh_token: "refresh123",
    };

    const validClientInfo = {
      client_id: "client123",
      client_secret: "secret123",
      redirect_uris: ["http://localhost:3000/callback"],
      client_name: "Test Client",
    };

    it("exchanges code for tokens", async () => {
      mockFetch.mockResolvedValueOnce({
        ok: true,
        status: 200,
        json: async () => validTokens,
      });

      const tokens = await exchangeAuthorization("https://auth.example.com", {
        clientInformation: validClientInfo,
        authorizationCode: "code123",
        codeVerifier: "verifier123",
        redirectUri: "http://localhost:3000/callback",
      });

      expect(tokens).toEqual(validTokens);
      expect(mockFetch).toHaveBeenCalledWith(
        expect.objectContaining({
          href: "https://auth.example.com/token",
        }),
        expect.objectContaining({
          method: "POST",
          headers: {
            "Content-Type": "application/x-www-form-urlencoded",
          },
        })
      );

      const body = mockFetch.mock.calls[0][1].body as URLSearchParams;
      expect(body.get("grant_type")).toBe("authorization_code");
      expect(body.get("code")).toBe("code123");
      expect(body.get("code_verifier")).toBe("verifier123");
      expect(body.get("client_id")).toBe("client123");
      expect(body.get("client_secret")).toBe("secret123");
      expect(body.get("redirect_uri")).toBe("http://localhost:3000/callback");
    });

    it("validates token response schema", async () => {
      mockFetch.mockResolvedValueOnce({
        ok: true,
        status: 200,
        json: async () => ({
          // Missing required fields
          access_token: "access123",
        }),
      });

      await expect(
        exchangeAuthorization("https://auth.example.com", {
          clientInformation: validClientInfo,
          authorizationCode: "code123",
          codeVerifier: "verifier123",
          redirectUri: "http://localhost:3000/callback",
        })
      ).rejects.toThrow();
    });

    it("throws on error response", async () => {
      mockFetch.mockResolvedValueOnce({
        ok: false,
        status: 400,
      });

      await expect(
        exchangeAuthorization("https://auth.example.com", {
          clientInformation: validClientInfo,
          authorizationCode: "code123",
          codeVerifier: "verifier123",
          redirectUri: "http://localhost:3000/callback",
        })
      ).rejects.toThrow("Token exchange failed");
    });
  });

  describe("refreshAuthorization", () => {
    const validTokens = {
      access_token: "newaccess123",
      token_type: "Bearer",
      expires_in: 3600,
      refresh_token: "newrefresh123",
    };

    const validClientInfo = {
      client_id: "client123",
      client_secret: "secret123",
      redirect_uris: ["http://localhost:3000/callback"],
      client_name: "Test Client",
    };

    it("exchanges refresh token for new tokens", async () => {
      mockFetch.mockResolvedValueOnce({
        ok: true,
        status: 200,
        json: async () => validTokens,
      });

      const tokens = await refreshAuthorization("https://auth.example.com", {
        clientInformation: validClientInfo,
        refreshToken: "refresh123",
      });

      expect(tokens).toEqual(validTokens);
      expect(mockFetch).toHaveBeenCalledWith(
        expect.objectContaining({
          href: "https://auth.example.com/token",
        }),
        expect.objectContaining({
          method: "POST",
          headers: {
            "Content-Type": "application/x-www-form-urlencoded",
          },
        })
      );

      const body = mockFetch.mock.calls[0][1].body as URLSearchParams;
      expect(body.get("grant_type")).toBe("refresh_token");
      expect(body.get("refresh_token")).toBe("refresh123");
      expect(body.get("client_id")).toBe("client123");
      expect(body.get("client_secret")).toBe("secret123");
    });

    it("validates token response schema", async () => {
      mockFetch.mockResolvedValueOnce({
        ok: true,
        status: 200,
        json: async () => ({
          // Missing required fields
          access_token: "newaccess123",
        }),
      });

      await expect(
        refreshAuthorization("https://auth.example.com", {
          clientInformation: validClientInfo,
          refreshToken: "refresh123",
        })
      ).rejects.toThrow();
    });

    it("throws on error response", async () => {
      mockFetch.mockResolvedValueOnce({
        ok: false,
        status: 400,
      });

      await expect(
        refreshAuthorization("https://auth.example.com", {
          clientInformation: validClientInfo,
          refreshToken: "refresh123",
        })
      ).rejects.toThrow("Token refresh failed");
    });
  });

  describe("registerClient", () => {
    const validClientMetadata = {
      redirect_uris: ["http://localhost:3000/callback"],
      client_name: "Test Client",
    };

    const validClientInfo = {
      client_id: "client123",
      client_secret: "secret123",
      client_id_issued_at: 1612137600,
      client_secret_expires_at: 1612224000,
      ...validClientMetadata,
    };

    it("registers client and returns client information", async () => {
      mockFetch.mockResolvedValueOnce({
        ok: true,
        status: 200,
        json: async () => validClientInfo,
      });

      const clientInfo = await registerClient("https://auth.example.com", {
        clientMetadata: validClientMetadata,
      });

      expect(clientInfo).toEqual(validClientInfo);
      expect(mockFetch).toHaveBeenCalledWith(
        expect.objectContaining({
          href: "https://auth.example.com/register",
        }),
        expect.objectContaining({
          method: "POST",
          headers: {
            "Content-Type": "application/json",
          },
          body: JSON.stringify(validClientMetadata),
        })
      );
    });

    it("validates client information response schema", async () => {
      mockFetch.mockResolvedValueOnce({
        ok: true,
        status: 200,
        json: async () => ({
          // Missing required fields
          client_secret: "secret123",
        }),
      });

      await expect(
        registerClient("https://auth.example.com", {
          clientMetadata: validClientMetadata,
        })
      ).rejects.toThrow();
    });

    it("throws when registration endpoint not available in metadata", async () => {
      const metadata = {
        issuer: "https://auth.example.com",
        authorization_endpoint: "https://auth.example.com/authorize",
        token_endpoint: "https://auth.example.com/token",
        response_types_supported: ["code"],
      };

      await expect(
        registerClient("https://auth.example.com", {
          metadata,
          clientMetadata: validClientMetadata,
        })
      ).rejects.toThrow(/does not support dynamic client registration/);
    });

    it("throws on error response", async () => {
      mockFetch.mockResolvedValueOnce({
        ok: false,
        status: 400,
      });

      await expect(
        registerClient("https://auth.example.com", {
          clientMetadata: validClientMetadata,
        })
      ).rejects.toThrow("Dynamic client registration failed");
    });
  });

  describe("auth function", () => {
    const mockProvider: OAuthClientProvider = {
      get redirectUrl() { return "http://localhost:3000/callback"; },
      get clientMetadata() {
        return {
          redirect_uris: ["http://localhost:3000/callback"],
          client_name: "Test Client",
        };
      },
      clientInformation: jest.fn(),
      tokens: jest.fn(),
      saveTokens: jest.fn(),
      redirectToAuthorization: jest.fn(),
      saveCodeVerifier: jest.fn(),
      codeVerifier: jest.fn(),
    };

    beforeEach(() => {
      jest.clearAllMocks();
    });

    it("falls back to /.well-known/oauth-authorization-server when no protected-resource-metadata", async () => {
      // Setup: First call to protected resource metadata fails (404)
      // Second call to auth server metadata succeeds
      let callCount = 0;
      mockFetch.mockImplementation((url) => {
        callCount++;

        const urlString = url.toString();

        if (callCount === 1 && urlString.includes("/.well-known/oauth-protected-resource")) {
          // First call - protected resource metadata fails with 404
          return Promise.resolve({
            ok: false,
            status: 404,
          });
        } else if (callCount === 2 && urlString.includes("/.well-known/oauth-authorization-server")) {
          // Second call - auth server metadata succeeds
          return Promise.resolve({
            ok: true,
            status: 200,
            json: async () => ({
              issuer: "https://auth.example.com",
              authorization_endpoint: "https://auth.example.com/authorize",
              token_endpoint: "https://auth.example.com/token",
              registration_endpoint: "https://auth.example.com/register",
              response_types_supported: ["code"],
              code_challenge_methods_supported: ["S256"],
            }),
          });
        } else if (callCount === 3 && urlString.includes("/register")) {
          // Third call - client registration succeeds
          return Promise.resolve({
            ok: true,
            status: 200,
            json: async () => ({
              client_id: "test-client-id",
              client_secret: "test-client-secret",
              client_id_issued_at: 1612137600,
              client_secret_expires_at: 1612224000,
              redirect_uris: ["http://localhost:3000/callback"],
              client_name: "Test Client",
            }),
          });
        }

        return Promise.reject(new Error(`Unexpected fetch call: ${urlString}`));
      });

      // Mock provider methods
      (mockProvider.clientInformation as jest.Mock).mockResolvedValue(undefined);
      (mockProvider.tokens as jest.Mock).mockResolvedValue(undefined);
      mockProvider.saveClientInformation = jest.fn();

      // Call the auth function
      const result = await auth(mockProvider, {
        resourceServerUrl: "https://resource.example.com",
      });

      // Verify the result
      expect(result).toBe("REDIRECT");

      // Verify the sequence of calls
      expect(mockFetch).toHaveBeenCalledTimes(3);

      // First call should be to protected resource metadata
      expect(mockFetch.mock.calls[0][0].toString()).toBe(
        "https://resource.example.com/.well-known/oauth-protected-resource"
      );

      // Since protected resource metadata failed, it should fallback to discovering
      // the auth server metadata from the default location (but the auth function
      // expects authorization_servers from the resource metadata, so this test
      // needs to be updated to handle that case properly)
    });
  });
});<|MERGE_RESOLUTION|>--- conflicted
+++ resolved
@@ -6,11 +6,8 @@
   registerClient,
   discoverOAuthProtectedResourceMetadata,
   extractResourceMetadataUrl,
-<<<<<<< HEAD
-=======
   auth,
   type OAuthClientProvider,
->>>>>>> 421959e2
 } from "./auth.js";
 
 // Mock fetch globally
@@ -84,16 +81,8 @@
       expect(metadata).toEqual(validMetadata);
       const calls = mockFetch.mock.calls;
       expect(calls.length).toBe(1);
-<<<<<<< HEAD
-      const [url, options] = calls[0];
-      expect(url.toString()).toBe("https://resource.example.com/.well-known/oauth-protected-resource");
-      expect(options.headers).toEqual({
-        "MCP-Protocol-Version": "2024-11-05"
-      });
-=======
       const [url] = calls[0];
       expect(url.toString()).toBe("https://resource.example.com/.well-known/oauth-protected-resource");
->>>>>>> 421959e2
     });
 
     it("returns metadata when first fetch fails but second without MCP header succeeds", async () => {
@@ -332,10 +321,6 @@
       const { authorizationUrl, codeVerifier } = await startAuthorization(
         "https://auth.example.com",
         {
-<<<<<<< HEAD
-          resource: "https://resource.example.com",
-=======
->>>>>>> 421959e2
           metadata: undefined,
           clientInformation: validClientInfo,
           redirectUrl: "http://localhost:3000/callback",
@@ -345,7 +330,6 @@
       expect(authorizationUrl.toString()).toMatch(
         /^https:\/\/auth\.example\.com\/authorize\?/
       );
-      expect(authorizationUrl.searchParams.get("resource")).toBe("https://resource.example.com");
       expect(authorizationUrl.searchParams.get("response_type")).toBe("code");
       expect(authorizationUrl.searchParams.get("code_challenge")).toBe("test_challenge");
       expect(authorizationUrl.searchParams.get("code_challenge_method")).toBe(
@@ -386,7 +370,6 @@
       const { authorizationUrl } = await startAuthorization(
         "https://auth.example.com",
         {
-          resource: "https://resource.example.com",
           metadata: validMetadata,
           clientInformation: validClientInfo,
           redirectUrl: "http://localhost:3000/callback",
@@ -406,7 +389,6 @@
 
       await expect(
         startAuthorization("https://auth.example.com", {
-          resource: "https://resource.example.com",
           metadata,
           clientInformation: validClientInfo,
           redirectUrl: "http://localhost:3000/callback",
@@ -423,7 +405,6 @@
 
       await expect(
         startAuthorization("https://auth.example.com", {
-          resource: "https://resource.example.com",
           metadata,
           clientInformation: validClientInfo,
           redirectUrl: "http://localhost:3000/callback",
