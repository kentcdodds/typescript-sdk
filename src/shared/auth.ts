import { z } from "zod";

/**
 * RFC 9728 OAuth Protected Resource Metadata
 */
export const OAuthProtectedResourceMetadataSchema = z
  .object({
    resource: z.string(),
    authorization_servers: z.array(z.string()).optional(),
    jwks_uri: z.string().optional(),
    scopes_supported: z.array(z.string()).optional(),
    bearer_methods_supported: z.array(z.string()).optional(),
    resource_signing_alg_values_supported: z.array(z.string()).optional(),
    resource_name: z.string().optional(),
    resource_documentation: z.string().optional(),
    resource_policy_uri: z.string().optional(),
    resource_tos_uri: z.string().optional(),
    tls_client_certificate_bound_access_tokens: z.boolean().optional(),
    authorization_details_types_supported: z.array(z.string()).optional(),
    dpop_signing_alg_values_supported: z.array(z.string()).optional(),
    dpop_bound_access_tokens_required: z.boolean().optional(),
  })
  .passthrough();

/**
 * RFC 8414 OAuth 2.0 Authorization Server Metadata
 */
export const OAuthMetadataSchema = z
  .object({
    issuer: z.string(),
    authorization_endpoint: z.string(),
    token_endpoint: z.string(),
    registration_endpoint: z.string().optional(),
    scopes_supported: z.array(z.string()).optional(),
    response_types_supported: z.array(z.string()),
    response_modes_supported: z.array(z.string()).optional(),
    grant_types_supported: z.array(z.string()).optional(),
    token_endpoint_auth_methods_supported: z.array(z.string()).optional(),
    token_endpoint_auth_signing_alg_values_supported: z
      .array(z.string())
      .optional(),
    service_documentation: z.string().optional(),
    revocation_endpoint: z.string().optional(),
    revocation_endpoint_auth_methods_supported: z.array(z.string()).optional(),
    revocation_endpoint_auth_signing_alg_values_supported: z
      .array(z.string())
      .optional(),
    introspection_endpoint: z.string().optional(),
    introspection_endpoint_auth_methods_supported: z
      .array(z.string())
      .optional(),
    introspection_endpoint_auth_signing_alg_values_supported: z
      .array(z.string())
      .optional(),
    code_challenge_methods_supported: z.array(z.string()).optional(),
  })
  .passthrough();

/**
 * OAuth 2.1 token response
 */
export const OAuthTokensSchema = z
  .object({
    access_token: z.string(),
    token_type: z.string(),
    expires_in: z.number().optional(),
    scope: z.string().optional(),
    refresh_token: z.string().optional(),
  })
  .strip();

/**
 * OAuth 2.1 error response
 */
export const OAuthErrorResponseSchema = z
  .object({
    error: z.string(),
    error_description: z.string().optional(),
    error_uri: z.string().optional(),
  });

/**
 * RFC 7591 OAuth 2.0 Dynamic Client Registration metadata
 */
export const OAuthClientMetadataSchema = z.object({
  redirect_uris: z.array(z.string()).refine((uris) => uris.every((uri) => URL.canParse(uri)), { message: "redirect_uris must contain valid URLs" }),
  token_endpoint_auth_method: z.string().optional(),
  grant_types: z.array(z.string()).optional(),
  response_types: z.array(z.string()).optional(),
  client_name: z.string().optional(),
  client_uri: z.string().optional(),
  logo_uri: z.string().optional(),
  scope: z.string().optional(),
  contacts: z.array(z.string()).optional(),
  tos_uri: z.string().optional(),
  policy_uri: z.string().optional(),
  jwks_uri: z.string().optional(),
  jwks: z.any().optional(),
  software_id: z.string().optional(),
  software_version: z.string().optional(),
}).strip();

/**
 * RFC 7591 OAuth 2.0 Dynamic Client Registration client information
 */
export const OAuthClientInformationSchema = z.object({
  client_id: z.string(),
  client_secret: z.string().optional(),
  client_id_issued_at: z.number().optional(),
  client_secret_expires_at: z.number().optional(),
}).strip();

/**
 * RFC 7591 OAuth 2.0 Dynamic Client Registration full response (client information plus metadata)
 */
export const OAuthClientInformationFullSchema = OAuthClientMetadataSchema.merge(OAuthClientInformationSchema);

/**
 * RFC 7591 OAuth 2.0 Dynamic Client Registration error response
 */
export const OAuthClientRegistrationErrorSchema = z.object({
  error: z.string(),
  error_description: z.string().optional(),
}).strip();

/**
 * RFC 7009 OAuth 2.0 Token Revocation request
 */
export const OAuthTokenRevocationRequestSchema = z.object({
  token: z.string(),
  token_type_hint: z.string().optional(),
}).strip();

<<<<<<< HEAD
export type OAuthProtectedResourceMetadata = z.infer<typeof OAuthProtectedResourceMetadataSchema>;
=======
/**
 * RFC 9728 OAuth Protected Resource Metadata
 */
 export const OAuthProtectedResourceMetadataSchema = z.object({
   // REQUIRED fields
   resource: z.string().url(),

   // OPTIONAL fields
   authorization_servers: z.array(z.string().url()).optional(),

   jwks_uri: z.string().url().optional(),

   scopes_supported: z.array(z.string()).optional(),

   bearer_methods_supported: z.array(z.string()).optional(),

   resource_signing_alg_values_supported: z.array(z.string()).optional(),

   resource_name: z.string().optional(),

   resource_documentation: z.string().url().optional(),

   resource_policy_uri: z.string().url().optional(),

   resource_tos_uri: z.string().url().optional(),

   tls_client_certificate_bound_access_tokens: z.boolean().optional(),

   authorization_details_types_supported: z.array(z.string()).optional(),

   dpop_signing_alg_values_supported: z.array(z.string()).optional(),

   dpop_bound_access_tokens_required: z.boolean().optional(),

   // Signed metadata JWT
   signed_metadata: z.string().optional()
 }).strict();

>>>>>>> ac1b80a3
export type OAuthMetadata = z.infer<typeof OAuthMetadataSchema>;
export type OAuthTokens = z.infer<typeof OAuthTokensSchema>;
export type OAuthErrorResponse = z.infer<typeof OAuthErrorResponseSchema>;
export type OAuthClientMetadata = z.infer<typeof OAuthClientMetadataSchema>;
export type OAuthClientInformation = z.infer<typeof OAuthClientInformationSchema>;
export type OAuthClientInformationFull = z.infer<typeof OAuthClientInformationFullSchema>;
export type OAuthClientRegistrationError = z.infer<typeof OAuthClientRegistrationErrorSchema>;
export type OAuthTokenRevocationRequest = z.infer<typeof OAuthTokenRevocationRequestSchema>;
export type OAuthProtectedResourceMetadata = z.infer<typeof OAuthProtectedResourceMetadataSchema>;<|MERGE_RESOLUTION|>--- conflicted
+++ resolved
@@ -5,16 +5,16 @@
  */
 export const OAuthProtectedResourceMetadataSchema = z
   .object({
-    resource: z.string(),
-    authorization_servers: z.array(z.string()).optional(),
-    jwks_uri: z.string().optional(),
+    resource: z.string().url(),
+    authorization_servers: z.array(z.string().url()).optional(),
+    jwks_uri: z.string().url().optional(),
     scopes_supported: z.array(z.string()).optional(),
     bearer_methods_supported: z.array(z.string()).optional(),
     resource_signing_alg_values_supported: z.array(z.string()).optional(),
     resource_name: z.string().optional(),
     resource_documentation: z.string().optional(),
-    resource_policy_uri: z.string().optional(),
-    resource_tos_uri: z.string().optional(),
+    resource_policy_uri: z.string().url().optional(),
+    resource_tos_uri: z.string().url().optional(),
     tls_client_certificate_bound_access_tokens: z.boolean().optional(),
     authorization_details_types_supported: z.array(z.string()).optional(),
     dpop_signing_alg_values_supported: z.array(z.string()).optional(),
@@ -131,48 +131,7 @@
   token_type_hint: z.string().optional(),
 }).strip();
 
-<<<<<<< HEAD
-export type OAuthProtectedResourceMetadata = z.infer<typeof OAuthProtectedResourceMetadataSchema>;
-=======
-/**
- * RFC 9728 OAuth Protected Resource Metadata
- */
- export const OAuthProtectedResourceMetadataSchema = z.object({
-   // REQUIRED fields
-   resource: z.string().url(),
 
-   // OPTIONAL fields
-   authorization_servers: z.array(z.string().url()).optional(),
-
-   jwks_uri: z.string().url().optional(),
-
-   scopes_supported: z.array(z.string()).optional(),
-
-   bearer_methods_supported: z.array(z.string()).optional(),
-
-   resource_signing_alg_values_supported: z.array(z.string()).optional(),
-
-   resource_name: z.string().optional(),
-
-   resource_documentation: z.string().url().optional(),
-
-   resource_policy_uri: z.string().url().optional(),
-
-   resource_tos_uri: z.string().url().optional(),
-
-   tls_client_certificate_bound_access_tokens: z.boolean().optional(),
-
-   authorization_details_types_supported: z.array(z.string()).optional(),
-
-   dpop_signing_alg_values_supported: z.array(z.string()).optional(),
-
-   dpop_bound_access_tokens_required: z.boolean().optional(),
-
-   // Signed metadata JWT
-   signed_metadata: z.string().optional()
- }).strict();
-
->>>>>>> ac1b80a3
 export type OAuthMetadata = z.infer<typeof OAuthMetadataSchema>;
 export type OAuthTokens = z.infer<typeof OAuthTokensSchema>;
 export type OAuthErrorResponse = z.infer<typeof OAuthErrorResponseSchema>;
