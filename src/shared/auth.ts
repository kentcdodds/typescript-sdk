--- conflicted
+++ resolved
@@ -2,28 +2,6 @@
 
 /**
  * RFC 9728 OAuth Protected Resource Metadata
- */
-export const OAuthProtectedResourceMetadataSchema = z
-  .object({
-    resource: z.string(),
-    authorization_servers: z.array(z.string()).optional(),
-    jwks_uri: z.string().optional(),
-    scopes_supported: z.array(z.string()).optional(),
-    bearer_methods_supported: z.array(z.string()).optional(),
-    resource_signing_alg_values_supported: z.array(z.string()).optional(),
-    resource_name: z.string().optional(),
-    resource_documentation: z.string().optional(),
-    resource_policy_uri: z.string().optional(),
-    resource_tos_uri: z.string().optional(),
-    tls_client_certificate_bound_access_tokens: z.boolean().optional(),
-    authorization_details_types_supported: z.array(z.string()).optional(),
-    dpop_signing_alg_values_supported: z.array(z.string()).optional(),
-    dpop_bound_access_tokens_required: z.boolean().optional(),
-  })
-  .passthrough();
-
-/**
- * RFC 8414 OAuth 2.0 Authorization Server Metadata
  */
 export const OAuthMetadataSchema = z
   .object({
@@ -131,7 +109,6 @@
   token_type_hint: z.string().optional(),
 }).strip();
 
-<<<<<<< HEAD
 
 
 /**
@@ -156,9 +133,6 @@
   })
   .passthrough();
 
-=======
-export type OAuthProtectedResourceMetadata = z.infer<typeof OAuthProtectedResourceMetadataSchema>;
->>>>>>> 421959e2
 export type OAuthMetadata = z.infer<typeof OAuthMetadataSchema>;
 export type OAuthTokens = z.infer<typeof OAuthTokensSchema>;
 export type OAuthErrorResponse = z.infer<typeof OAuthErrorResponseSchema>;
